from functools import partial

from django.db.models.query import QuerySet
<<<<<<< HEAD
from graphene import NonNull
from graphene.relay.connection import page_info_adapter, connection_adapter

from promise import Promise

from graphene.types import Field, List
from graphene.relay import ConnectionField
from graphql_relay.connection.arrayconnection import connection_from_list_slice
=======
from graphql_relay.connection.arrayconnection import connection_from_list_slice
from promise import Promise

from graphene import NonNull
from graphene.relay import ConnectionField, PageInfo
from graphene.types import Field, List
>>>>>>> 5068ea05

from .settings import graphene_settings
from .utils import maybe_queryset


class DjangoListField(Field):
    def __init__(self, _type, *args, **kwargs):
        from .types import DjangoObjectType

        if isinstance(_type, NonNull):
            _type = _type.of_type

        assert issubclass(
            _type, DjangoObjectType
        ), "DjangoListField only accepts DjangoObjectType types"

        # Django would never return a Set of None  vvvvvvv
        super(DjangoListField, self).__init__(List(NonNull(_type)), *args, **kwargs)

    @property
    def model(self):
        _type = self.type.of_type
        if isinstance(_type, NonNull):
            _type = _type.of_type
        return _type._meta.model

    @staticmethod
    def list_resolver(django_object_type, resolver, root, info, **args):
        queryset = maybe_queryset(resolver(root, info, **args))
        if queryset is None:
            # Default to Django Model queryset
            # N.B. This happens if DjangoListField is used in the top level Query object
            model = django_object_type._meta.model
            queryset = maybe_queryset(
                django_object_type.get_queryset(model.objects, info)
            )
        return queryset

    def get_resolver(self, parent_resolver):
        _type = self.type
        if isinstance(_type, NonNull):
            _type = _type.of_type
        django_object_type = _type.of_type.of_type
        return partial(self.list_resolver, django_object_type, parent_resolver)


class DjangoConnectionField(ConnectionField):
    def __init__(self, *args, **kwargs):
        self.on = kwargs.pop("on", False)
        self.max_limit = kwargs.pop(
            "max_limit", graphene_settings.RELAY_CONNECTION_MAX_LIMIT
        )
        self.enforce_first_or_last = kwargs.pop(
            "enforce_first_or_last",
            graphene_settings.RELAY_CONNECTION_ENFORCE_FIRST_OR_LAST,
        )
        super(DjangoConnectionField, self).__init__(*args, **kwargs)

    @property
    def type(self):
        from .types import DjangoObjectType

        _type = super(ConnectionField, self).type
        non_null = False
        if isinstance(_type, NonNull):
            _type = _type.of_type
            non_null = True
        assert issubclass(
            _type, DjangoObjectType
        ), "DjangoConnectionField only accepts DjangoObjectType types"
        assert _type._meta.connection, "The type {} doesn't have a connection".format(
            _type.__name__
        )
        connection_type = _type._meta.connection
        if non_null:
            return NonNull(connection_type)
        return connection_type

    @property
    def connection_type(self):
        type = self.type
        if isinstance(type, NonNull):
            return type.of_type
        return type

    @property
    def node_type(self):
        return self.connection_type._meta.node

    @property
    def model(self):
        return self.node_type._meta.model

    def get_manager(self):
        if self.on:
            return getattr(self.model, self.on)
        else:
            return self.model._default_manager

    @classmethod
    def resolve_queryset(cls, connection, queryset, info, args):
        return connection._meta.node.get_queryset(queryset, info)

    @classmethod
    def merge_querysets(cls, default_queryset, queryset):
        if default_queryset.query.distinct and not queryset.query.distinct:
            queryset = queryset.distinct()
        elif queryset.query.distinct and not default_queryset.query.distinct:
            default_queryset = default_queryset.distinct()
        return queryset & default_queryset

    @classmethod
    def resolve_connection(cls, connection, default_manager, args, iterable):
        if iterable is None:
            iterable = default_manager
        iterable = maybe_queryset(iterable)
        if isinstance(iterable, QuerySet):
            if iterable.model.objects is not default_manager:
                default_queryset = maybe_queryset(default_manager)
                iterable = cls.merge_querysets(default_queryset, iterable)
            _len = iterable.count()
        else:
            _len = len(iterable)
        connection = connection_from_list_slice(
            iterable,
            args,
            slice_start=0,
            list_length=_len,
            list_slice_length=_len,
            connection_type=partial(connection_adapter, connection),
            edge_type=connection.Edge,
            pageinfo_type=page_info_adapter,
        )
        connection.iterable = iterable
        connection.length = _len
        return connection

    @classmethod
    def connection_resolver(
        cls,
        resolver,
        connection,
        default_manager,
        max_limit,
        enforce_first_or_last,
        root,
        info,
        **args
    ):
        first = args.get("first")
        last = args.get("last")

        if enforce_first_or_last:
            assert first or last, (
                "You must provide a `first` or `last` value to properly paginate the `{}` connection."
            ).format(info.field_name)

        if max_limit:
            if first:
                assert first <= max_limit, (
                    "Requesting {} records on the `{}` connection exceeds the `first` limit of {} records."
                ).format(first, info.field_name, max_limit)
                args["first"] = min(first, max_limit)

            if last:
                assert last <= max_limit, (
                    "Requesting {} records on the `{}` connection exceeds the `last` limit of {} records."
                ).format(last, info.field_name, max_limit)
                args["last"] = min(last, max_limit)

        iterable = resolver(root, info, **args)
        queryset = cls.resolve_queryset(connection, default_manager, info, args)
        on_resolve = partial(cls.resolve_connection, connection, queryset, args)

        if Promise.is_thenable(iterable):
            return Promise.resolve(iterable).then(on_resolve)

        return on_resolve(iterable)

    def get_resolver(self, parent_resolver):
        return partial(
            self.connection_resolver,
            parent_resolver,
            self.connection_type,
            self.get_manager(),
            self.max_limit,
            self.enforce_first_or_last,
        )<|MERGE_RESOLUTION|>--- conflicted
+++ resolved
@@ -1,23 +1,14 @@
 from functools import partial
 
 from django.db.models.query import QuerySet
-<<<<<<< HEAD
-from graphene import NonNull
 from graphene.relay.connection import page_info_adapter, connection_adapter
 
-from promise import Promise
-
-from graphene.types import Field, List
-from graphene.relay import ConnectionField
-from graphql_relay.connection.arrayconnection import connection_from_list_slice
-=======
 from graphql_relay.connection.arrayconnection import connection_from_list_slice
 from promise import Promise
 
 from graphene import NonNull
-from graphene.relay import ConnectionField, PageInfo
+from graphene.relay import ConnectionField
 from graphene.types import Field, List
->>>>>>> 5068ea05
 
 from .settings import graphene_settings
 from .utils import maybe_queryset
